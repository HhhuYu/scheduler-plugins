--- conflicted
+++ resolved
@@ -42,11 +42,7 @@
     args:
       defaultRequests:
         cpu: "2000m"
-<<<<<<< HEAD
-      defaultRequestsMultiplier: 2
-=======
       defaultRequestsMultiplier: "2"
->>>>>>> c3e2e631
       targetUtilization: 70 
       watcherAddress: http://127.0.0.1:2020
 ```